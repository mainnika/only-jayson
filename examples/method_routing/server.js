var jayson = require(__dirname + '/../..');
var format = require('util').format;

var methods = {
  add: function(a, b, callback) {
    callback(null, a + b);
  }
};

var server = jayson.server(methods, {
  router: function(method) {
    // regular by-name routing first
    if(typeof(this._methods[method]) === 'function') return this._methods[method];
    if(method === 'add_2') {
      var fn = server.getMethod('add').getHandler();
<<<<<<< HEAD
      return fn.bind(null, 2);
=======
      return jayson.Method(fn.bind(null, 2));
>>>>>>> 253d4358
    }
  }
});

server.http().listen(3000);<|MERGE_RESOLUTION|>--- conflicted
+++ resolved
@@ -13,11 +13,7 @@
     if(typeof(this._methods[method]) === 'function') return this._methods[method];
     if(method === 'add_2') {
       var fn = server.getMethod('add').getHandler();
-<<<<<<< HEAD
-      return fn.bind(null, 2);
-=======
       return jayson.Method(fn.bind(null, 2));
->>>>>>> 253d4358
     }
   }
 });
